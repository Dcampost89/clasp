import { readFileSync } from 'fs';
/**
 * Clasp command method bodies.
 */
import chalk from 'chalk';
import * as commander from 'commander';
import * as del from 'del';
import * as fuzzy from 'fuzzy';
import { script_v1 } from 'googleapis';
import * as pluralize from 'pluralize';
import * as path from 'path';
import { watchTree } from 'watch';
import { PUBLIC_ADVANCED_SERVICES, SCRIPT_TYPES } from './apis';
import {
  enableOrDisableAPI,
  getFunctionNames,
} from './apiutils';
import {
  authorize,
  discovery,
  drive,
  getLocalScript,
  loadAPICredentials,
  logger,
  script,
  serviceUsage,
} from './auth';
import { DOT, DOTFILE, ProjectSettings } from './dotfile';
<<<<<<< HEAD
import { fetchProject, getProjectFiles, hasProject, pushFiles, writeProjectFiles } from './files';
import {
  enableOrDisableAdvanceServiceInManifest,
  manifestExists,
  readManifest,
} from './manifest';
=======
import { fetchProject, getProjectFiles, hasProject, pushFiles } from './files';
import { manifestExists, readManifest } from './manifest';
>>>>>>> c26985ca
import {
  ERROR,
  LOG,
  PROJECT_MANIFEST_BASENAME,
  PROJECT_MANIFEST_FILENAME,
  URL,
  checkIfOnline,
  getDefaultProjectName,
  getProjectId,
  getProjectSettings,
  getWebApplicationURL,
  hasOauthClientSettings,
  logError,
  saveProject,
  spinner,
  validateManifest,
} from './utils';
import multimatch = require('multimatch');

const ellipsize = require('ellipsize');
const open = require('opn');
const inquirer = require('inquirer');
const padEnd = require('string.prototype.padend');

// setup inquirer
const prompt = inquirer.prompt;
inquirer.registerPrompt('autocomplete', require('inquirer-autocomplete-prompt'));

/**
 * Force downloads all Apps Script project files into the local filesystem.
 * @param cmd.version {number} The version number of the project to retrieve.
 *                             If not provided, the project's HEAD version is returned.
 */
export const pull = async (cmd: { versionNumber: number }) => {
  await checkIfOnline();
  const { scriptId, rootDir } = await getProjectSettings();
  if (scriptId) {
    spinner.setSpinnerTitle(LOG.PULLING);
    const files = await fetchProject(scriptId, cmd.versionNumber);
    await writeProjectFiles(files, rootDir);
  }
};

/**
 * Uploads all files into the script.google.com filesystem.
 * TODO: Only push the specific files that changed (rather than all files).
 * @param cmd.watch {boolean} If true, runs `clasp push` when any local file changes. Exit with ^C.
 */
export const push = async (cmd: { watch: boolean, force: boolean }) => {
  await checkIfOnline();
  await loadAPICredentials();
  await validateManifest();
  const { rootDir } = await getProjectSettings();

  const manifestHasChanges = async (): Promise<boolean> => {
    const { scriptId, rootDir } = await getProjectSettings();
    const localManifestPath = path.join(rootDir || DOT.PROJECT.DIR, PROJECT_MANIFEST_FILENAME);
    const localManifest = readFileSync(localManifestPath, 'utf8');
    const remoteFiles = await fetchProject(scriptId, undefined, true);
    const remoteManifest = remoteFiles.find((file) => file.name === PROJECT_MANIFEST_BASENAME);
    if(!remoteManifest) throw Error('remote manifest no found');
    return localManifest !== remoteManifest.source;
  };

  const confirmManifestUpdate = async (): Promise<boolean> => {
    const answers = await prompt([
      {
        name: 'overwrite',
        type: 'confirm',
        message: 'Manifest file has been updated. Do you want to push and overwrite?',
        default: false,
      },
    ]) as {overwrite:boolean};
    return answers.overwrite;
  };

  if (cmd.watch) {
    console.log(LOG.PUSH_WATCH);
    const patterns = await DOTFILE.IGNORE();
    // @see https://www.npmjs.com/package/watch
    watchTree(rootDir || '.', async (f, curr, prev) => {
      // The first watch doesn't give a string for some reason.
      if (typeof f === 'string') {
        console.log(`\n${LOG.PUSH_WATCH_UPDATED(f)}\n`);
        if (multimatch([f], patterns).length) {
          // The file matches the ignored files patterns so we do nothing
          return;
        }
      }
      if(!cmd.force && await manifestHasChanges() && !await confirmManifestUpdate()){
        console.log('Stoping push...');
        return;
      }
      console.log(LOG.PUSHING);
      pushFiles();
    });
  } else {
    if(!cmd.force && await manifestHasChanges() && !await confirmManifestUpdate()){
      console.log('Stoping push...');
      return;
    }
    spinner.setSpinnerTitle(LOG.PUSHING).start();
    pushFiles();
  }
};

/**
 * Outputs the help command.
 */
export const help = async () => {
  commander.outputHelp();
  process.exit(0);
};

/**
 * Displays a default message when an unknown command is typed.
 * @param command {string} The command that was typed.
 */
export const defaultCmd = async (command: string) => {
  logError(null, ERROR.COMMAND_DNE(command));
};

/**
 * Creates a new Apps Script project.
 * @param cmd.type {string} The type of the Apps Script project.
 * @param cmd.title {string} The title of the Apps Script project's file
 * @param cmd.parentId {string} The Drive ID of the G Suite doc this script is bound to.
 * @param cmd.rootDir {string} Specifies the local directory in which clasp will store your project files.
 *                    If not specified, clasp will default to the current directory.
 */
export const create = async (cmd: { type: string; title: string; parentId: string; rootDir: string }) => {
  // Handle common errors.
  await checkIfOnline();
  if (hasProject()) return logError(null, ERROR.FOLDER_EXISTS);
  await loadAPICredentials();

  // Create defaults.
  const title = cmd.title || getDefaultProjectName();
  let { type } = cmd;
  let { parentId } = cmd;

  if (!type) {
    const answers = await prompt([
      {
        type: 'list',
        name: 'type',
        message: LOG.CLONE_SCRIPT_QUESTION,
        choices: Object.keys(SCRIPT_TYPES).map(key => SCRIPT_TYPES[key as any]),
      },
    ]);
    type = answers.type;
  }

  // Create files with MIME type.
  // https://developers.google.com/drive/api/v3/mime-types
  const DRIVE_FILE_MIMETYPES: { [key: string]: string } = {
    [SCRIPT_TYPES.DOCS]: 'application/vnd.google-apps.document',
    [SCRIPT_TYPES.FORMS]: 'application/vnd.google-apps.form',
    [SCRIPT_TYPES.SHEETS]: 'application/vnd.google-apps.spreadsheet',
    [SCRIPT_TYPES.SLIDES]: 'application/vnd.google-apps.presentation',
  };
  const driveFileType = DRIVE_FILE_MIMETYPES[type];
  if (driveFileType) {
    spinner.setSpinnerTitle(LOG.CREATE_DRIVE_FILE_START(type)).start();
    const driveFile = await drive.files.create({
      requestBody: {
        mimeType: driveFileType,
        name: title,
      },
    });
    parentId = driveFile.data.id || '';
    spinner.stop(true);
    console.log(LOG.CREATE_DRIVE_FILE_FINISH(type, parentId));
  }

  // CLI Spinner
  spinner.setSpinnerTitle(LOG.CREATE_PROJECT_START(title)).start();
  try {
    const { scriptId } = await getProjectSettings(true);
    if (scriptId) {
      logError(null, ERROR.NO_NESTED_PROJECTS);
      process.exit(1);
    }
  } catch (err) {
    // no scriptId (because project doesn't exist)
    // console.log(err);
  }

  // Create a new Apps Script project
  const res = await script.projects.create({
    requestBody: {
      title,
      parentId,
    },
  });
  spinner.stop(true);
  if (res.status !== 200) {
    if (parentId) {
      console.log(res.statusText, ERROR.CREATE_WITH_PARENT);
    }
    logError(res.statusText, ERROR.CREATE);
  } else {
    const createdScriptId = res.data.scriptId || '';
    console.log(LOG.CREATE_PROJECT_FINISH(type, createdScriptId));
    const rootDir = cmd.rootDir;
    saveProject(createdScriptId, rootDir);
    if (!manifestExists()) {
      const files = await fetchProject(createdScriptId); // fetches appsscript.json, o.w. `push` breaks
      writeProjectFiles(files, rootDir); // fetches appsscript.json, o.w. `push` breaks
    }
  }
};

/**
 * Fetches an Apps Script project.
 * Prompts the user if no script ID is provided.
 * @param scriptId {string} The Apps Script project ID to fetch.
 * @param versionNumber {string} An optional version to pull the script from.
 */
export const clone = async (scriptId: string, versionNumber?: number) => {
  await checkIfOnline();
  if (hasProject()) return logError(null, ERROR.FOLDER_EXISTS);
  if (!scriptId) {
    await loadAPICredentials();
    const list = await drive.files.list({
      // pageSize: 10,
      // fields: 'files(id, name)',
      orderBy: 'modifiedByMeTime desc',
      q: 'mimeType="application/vnd.google-apps.script"',
    });
    const data = list.data;
    if (!data) return logError(list.statusText, 'Unable to use the Drive API.');
    const files = data.files;
    if (!files || !files.length) return console.log(LOG.FINDING_SCRIPTS_DNE);
    const fileIds = files.map((file: any) => {
      return {
        name: `${padEnd(file.name, 20)} – ${LOG.SCRIPT_LINK(file.id)}`,
        value: file.id,
      };
    });
    const answers = await prompt([
      {
        type: 'list',
        name: 'scriptId',
        message: LOG.CLONE_SCRIPT_QUESTION,
        choices: fileIds,
        pageSize: 30,
      },
    ]);
    scriptId = answers.scriptId;
  }
  // We have a scriptId or URL
  // If we passed a URL, extract the scriptId from that. For example:
  // https://script.google.com/a/DOMAIN/d/1Ng7bNZ1K95wNi2H7IUwZzM68FL6ffxQhyc_ByV42zpS6qAFX8pFsWu2I/edit
  if (scriptId.length !== 57) {
    // 57 is the magic number
    const ids = scriptId.split('/').filter(s => {
      return s.length === 57;
    });
    if (ids.length) {
      scriptId = ids[0];
    }
  }
  spinner.setSpinnerTitle(LOG.CLONING);
  saveProject(scriptId);
  const files = await fetchProject(scriptId, versionNumber);
  await writeProjectFiles(files, '');
};

/**
 * Logs the user in. Saves the client credentials to an either local or global rc file.
 * @param {object} options The login options.
 * @param {boolean?} options.localhost If true, authorizes without a HTTP server.
 * @param {string?} options.creds The location of credentials file.
 */
export const login = async (options: { localhost?: boolean; creds?: string }) => {
  // Local vs global checks
  const isLocalLogin = !!options.creds;
  const loggedInLocal = hasOauthClientSettings(true);
  const loggedInGlobal = hasOauthClientSettings(false);
  if (isLocalLogin && loggedInLocal) logError(null, ERROR.LOGGED_IN_LOCAL);
  if (!isLocalLogin && loggedInGlobal) logError(null, ERROR.LOGGED_IN_GLOBAL);
  console.log(LOG.LOGIN(isLocalLogin));
  await checkIfOnline();

  // Localhost check
  const useLocalhost = !!options.localhost;

  // Using own credentials.
  if (options.creds) {
    // First read the manifest to detect any additional scopes in "oauthScopes" fields.
    // In the script.google.com UI, these are found under File > Project Properties > Scopes
    let { oauthScopes } = await readManifest();
    oauthScopes = oauthScopes || [];
    oauthScopes = [...oauthScopes, // TEMP
      // Use the default scopes needed for clasp.
      'https://www.googleapis.com/auth/script.deployments', // Apps Script deployments
      'https://www.googleapis.com/auth/script.projects', // Apps Script management
      'https://www.googleapis.com/auth/script.webapp.deploy', // Apps Script Web Apps
      'https://www.googleapis.com/auth/drive.metadata.readonly', // Drive metadata
      'https://www.googleapis.com/auth/drive.file', // Create Drive files
      'https://www.googleapis.com/auth/service.management', // Cloud Project Service Management API
      'https://www.googleapis.com/auth/logging.read', // StackDriver logs

      // Extra scope since service.management doesn't work alone
      'https://www.googleapis.com/auth/cloud-platform',
    ];

    // Read credentials file.
    const credsFile = readFileSync(options.creds, 'utf8');
    const credentials = JSON.parse(credsFile);
    await authorize({
      useLocalhost,
      creds: credentials,
      scopes: oauthScopes,
    });
  } else {
    // Not using own credentials
    await authorize({
      useLocalhost,
      scopes: [
        // Use the default scopes needed for clasp.
        'https://www.googleapis.com/auth/script.deployments', // Apps Script deployments
        'https://www.googleapis.com/auth/script.projects', // Apps Script management
        'https://www.googleapis.com/auth/script.webapp.deploy', // Apps Script Web Apps
        'https://www.googleapis.com/auth/drive.metadata.readonly', // Drive metadata
        'https://www.googleapis.com/auth/drive.file', // Create Drive files
        'https://www.googleapis.com/auth/service.management', // Cloud Project Service Management API
        'https://www.googleapis.com/auth/logging.read', // StackDriver logs

        // Extra scope since service.management doesn't work alone
        'https://www.googleapis.com/auth/cloud-platform',
      ],
    });
  }
  process.exit(0); // gracefully exit after successful login
};

/**
 * Logs out the user by deleting credentials.
 */
export const logout = async () => {
  if (hasOauthClientSettings(true)) del(DOT.RC.ABSOLUTE_LOCAL_PATH, { force: true });
  // del doesn't work with a relative path (~)
  if (hasOauthClientSettings()) del(DOT.RC.ABSOLUTE_PATH, { force: true });
};

/**
 * Prints StackDriver logs from this Apps Script project.
 * @param cmd.json {boolean} If true, the command will output logs as json.
 * @param cmd.open {boolean} If true, the command will open the StackDriver logs website.
 * @param cmd.setup {boolean} If true, the command will help you setup logs.
 * @param cmd.watch {boolean} If true, the command will watch for logs and print them. Exit with ^C.
 */
export const logs = async (cmd: { json: boolean; open: boolean; setup: boolean; watch: boolean }) => {
  await checkIfOnline();
  /**
   * This object holds all log IDs that have been printed to the user.
   * This prevents log entries from being printed multiple times.
   * StackDriver isn't super reliable, so it's easier to get generous chunk of logs and filter them
   * rather than filter server-side.
   * @see logs.data.entries[0].insertId
   */
  const logEntryCache: { [key: string]: boolean } = {};

  /**
   * Prints log entries
   * @param entries {any[]} StackDriver log entries.
   */
  function printLogs(entries: any[] = []) {
    entries = entries.reverse(); // print in syslog ascending order
    for (let i = 0; i < 50 && entries ? i < entries.length : i < 0; ++i) {
      const { severity, timestamp, resource, textPayload, protoPayload, jsonPayload, insertId } = entries[i];
      let functionName = resource.labels.function_name;
      functionName = functionName ? padEnd(functionName, 15) : ERROR.NO_FUNCTION_NAME;
      let payloadData: any = '';
      if (cmd.json) {
        payloadData = JSON.stringify(entries[i], null, 2);
      } else {
        const data: any = {
          textPayload,
          // chokes on unmatched json payloads
          // jsonPayload: jsonPayload ? jsonPayload.fields.message.stringValue : '',
          jsonPayload: jsonPayload ? JSON.stringify(jsonPayload).substr(0, 255) : '',
          protoPayload,
        };
        payloadData = data.textPayload || data.jsonPayload || data.protoPayload || ERROR.PAYLOAD_UNKNOWN;
        if (payloadData && payloadData['@type'] === 'type.googleapis.com/google.cloud.audit.AuditLog') {
          payloadData = LOG.STACKDRIVER_SETUP;
          functionName = padEnd(protoPayload.methodName, 15);
        }
        if (payloadData && typeof payloadData === 'string') {
          payloadData = padEnd(payloadData, 20);
        }
      }
      const coloredStringMap: any = {
        ERROR: chalk.red(severity),
        INFO: chalk.cyan(severity),
        DEBUG: chalk.green(severity), // includes timeEnd
        NOTICE: chalk.magenta(severity),
        WARNING: chalk.yellow(severity),
      };
      let coloredSeverity: string = coloredStringMap[severity] || severity;
      coloredSeverity = padEnd(String(coloredSeverity), 20);
      // If we haven't logged this entry before, log it and mark the cache.
      if (!logEntryCache[insertId]) {
        console.log(`${coloredSeverity} ${timestamp} ${functionName} ${payloadData}`);
        logEntryCache[insertId] = true;
      }
    }
  }
  async function setupLogs(projectId?: string): Promise<string> {
    const promise = new Promise<string>((resolve, reject) => {
      getProjectSettings().then(projectSettings => {
        console.log(`Open this link: ${LOG.SCRIPT_LINK(projectSettings.scriptId)}\n`);
        console.log(`Go to *Resource > Cloud Platform Project...* and copy your projectId
(including "project-id-")\n`);
        prompt([
          {
            type: 'input',
            name: 'projectId',
            message: 'What is your GCP projectId?',
          },
        ])
          .then((answers: any) => {
            projectId = answers.projectId;
            const dotfile = DOTFILE.PROJECT();
            if (!dotfile) return reject(logError(null, ERROR.SETTINGS_DNE));
            dotfile
              .read()
              .then((settings: ProjectSettings) => {
                if (!settings.scriptId) logError(ERROR.SCRIPT_ID_DNE);
                dotfile.write(Object.assign(settings, { projectId }));
                resolve(projectId);
              })
              .catch((err: object) => {
                reject(logError(err));
              });
          })
          .catch((err: any) => {
            reject(console.log(err));
          });
      });
    });
    promise.catch(err => {
      logError(err);
      spinner.stop(true);
    });
    return promise;
  }
  // Get project settings.
  let { projectId } = await getProjectSettings();
  projectId = cmd.setup ? await setupLogs() : projectId;
  if (!projectId) {
    console.log(LOG.NO_GCLOUD_PROJECT);
    projectId = await setupLogs();
    console.log(LOG.LOGS_SETUP);
  }
  // If we're opening the logs, get the URL, open, then quit.
  if (cmd.open) {
    const url = URL.LOGS(projectId);
    console.log(`Opening logs: ${url}`);
    return open(url, { wait: false });
  }

  /**
   * Fetches the logs and prints the to the user.
   * @param startDate {Date?} Get logs from this date to now.
   */
  async function fetchAndPrintLogs(startDate?: Date) {
    spinner.setSpinnerTitle(`${oauthSettings.isLocalCreds ? LOG.LOCAL_CREDS : ''}${LOG.GRAB_LOGS}`).start();
    // Create a time filter (timestamp >= "2016-11-29T23:00:00Z")
    // https://cloud.google.com/logging/docs/view/advanced-filters#search-by-time
    let filter = '';
    if (startDate) {
      filter = `timestamp >= "${startDate.toISOString()}"`;
    }
    const logs = await logger.entries.list({
      requestBody: {
        resourceNames: [`projects/${projectId}`],
        filter,
        orderBy: 'timestamp desc',
      },
    });

    // We have an API response. Now, check the API response status.
    spinner.stop(true);
    console.log(filter);
    if (logs.status !== 200) {
      switch (logs.status) {
        case 401:
          logError(null, oauthSettings.isLocalCreds ? ERROR.UNAUTHENTICATED_LOCAL : ERROR.UNAUTHENTICATED);
        case 403:
          logError(
            null,
            oauthSettings.isLocalCreds ? ERROR.PERMISSION_DENIED_LOCAL : ERROR.PERMISSION_DENIED,
          );
        default:
          logError(null, `(${logs.status}) Error: ${logs.statusText}`);
      }
    } else {
      printLogs(logs.data.entries);
    }
  }

  // Otherwise, if not opening StackDriver, load StackDriver logs.
  const oauthSettings = await loadAPICredentials();
  if (cmd.watch) {
    const POLL_INTERVAL = 6000; // 6s
    setInterval(() => {
      const startDate = new Date();
      startDate.setSeconds(startDate.getSeconds() - (10 * POLL_INTERVAL) / 1000);
      fetchAndPrintLogs(startDate);
    }, POLL_INTERVAL);
  } else {
    fetchAndPrintLogs();
  }
};

/**
 * Executes an Apps Script function. Requires clasp login --creds.
 * @param functionName {string} The function name within the Apps Script project.
 * @param cmd.nondev {boolean} If we want to run the last deployed version vs the latest code.
 * @see https://developers.google.com/apps-script/api/how-tos/execute
 * @requires `clasp login --creds` to be run beforehand.
 */
export const run = async (functionName: string, cmd: { nondev: boolean }) => {
  await checkIfOnline();
  await loadAPICredentials();
  const { scriptId } = await getProjectSettings(true);
  const devMode = !cmd.nondev; // defaults to true

  // Get the list of functions.
  if (!functionName) functionName = await getFunctionNames(script, scriptId);

  /**
   * Runs a function.
   * @see https://developers.google.com/apps-script/api/reference/rest/v1/scripts/run#response-body
   */
  async function runFunction(functionName: string) {
    // Load local credentials.
    await loadAPICredentials(true);
    const localScript = await getLocalScript();
    spinner.setSpinnerTitle(`Running function: ${functionName}`).start();
    const res = await localScript.scripts.run({
      scriptId,
      requestBody: {
        function: functionName,
        devMode,
      },
    });
    spinner.stop(true);
    if (!res || !res.data.done) {
      logError(null, ERROR.RUN_NODATA);
      process.exit(0); // exit gracefully in case localhost server spun up for authorize
    }
<<<<<<< HEAD
    const data = res.data;
    // @see https://developers.google.com/apps-script/api/reference/rest/v1/scripts/run#response-body
    if (data.response) {
      if (data.response.result) {
        console.log(data.response.result);
      } else {
        console.log(chalk.red('No response.'));
      }
    } else if (data.error && data.error.details) {
      // @see https://developers.google.com/apps-script/api/reference/rest/v1/scripts/run#Status
      console.error(
        `${chalk.red('Exception:')}`,
        data.error.details[0].errorType,
        data.error.details[0].errorMessage,
        data.error.details[0].scriptStackTraceElements || [],
      );
    }
  } catch (err) {
    spinner.stop(true);
    if (err) {
      // TODO move these to logError when stable?
      switch (err.code) {
        case 401:
          logError(null, ERROR.UNAUTHENTICATED_LOCAL);
        case 403:
          logError(null, ERROR.PERMISSION_DENIED_LOCAL);
        case 404:
          logError(null, ERROR.EXECUTE_ENTITY_NOT_FOUND);
        default:
          logError(null, `(${err.code}) Error: ${err.message}`);
      }
=======
    return res.data;
  }

  console.log('good');
  const data = await runFunction(functionName);
  console.log('ran');
  if (data.response) {
    if (data.response.result) {
      console.log(data.response.result);
    } else {
      console.log(chalk.red('No response.'));
>>>>>>> c26985ca
    }
  }

  // try {
  //   let resultHasScopeError = true;
  //   while (resultHasScopeError) {
  //     const data = await runFunction(functionName);
  //     if (data.response) {
  //       resultHasScopeError = false;
  //       if (data.response.result) {
  //         console.log(data.response.result);
  //       } else {
  //         console.log(chalk.red('No response.'));
  //       }
  //     } else if (data.error && data.error.details) {
  //       resultHasScopeError = false; // todo
  //       // @see https://developers.google.com/apps-script/api/reference/rest/v1/scripts/run#Status
  //       // console.error(
  //       //   `${chalk.red('Exception:')}`,
  //       //   data.error.details[0].errorType,
  //       //   data.error.details[0].errorMessage,
  //       //   data.error.details[0].scriptStackTraceElements || [],
  //       // );
  //       const appsScriptErrorPrefix = 'Required permissions: ';
  //       const errorMessageWithScope = data.error.details[0].errorMessage + '';
  //       const index = errorMessageWithScope.indexOf(appsScriptErrorPrefix) +
  //         appsScriptErrorPrefix.length;
  //       const scope = errorMessageWithScope.substr(index);
  //     }
  //   }
  // } catch (err) {
  //   spinner.stop(true);
  //   console.log(err);
  //   if (err) {
  //     // TODO move these to logError when stable?
  //     switch (err.code) {
  //       case 401:
  //         logError(null, ERROR.UNAUTHENTICATED_LOCAL);
  //         break;
  //       case 403:
  //         logError(null, ERROR.PERMISSION_DENIED_LOCAL);
  //         break;
  //       case 404:
  //         logError(null, ERROR.EXECUTE_ENTITY_NOT_FOUND);
  //         break;
  //       default:
  //         logError(null, `(${err.code}) Error: ${err.message}`);
  //         break;
  //     }
  //   }
  // }
};

/**
 * Deploys an Apps Script project.
 * @param cmd.versionNumber {string} The project version to deploy at.
 * @param cmd.desc {string} The deployment description.
 * @param cmd.deploymentId  {string} The deployment ID to redeploy.
 */
export const deploy = async (cmd: { versionNumber: number; description: string; deploymentId: string }) => {
  await checkIfOnline();
  await loadAPICredentials();
  const { scriptId } = await getProjectSettings();
  if (!scriptId) return;
  spinner.setSpinnerTitle(LOG.DEPLOYMENT_START(scriptId)).start();
  let { versionNumber } = cmd;
  const { description = '', deploymentId } = cmd;

  // if no version, create a new version
  if (!versionNumber) {
    const version = await script.projects.versions.create({
      scriptId,
      requestBody: {
        description,
      },
    });
    spinner.stop(true);
    if (version.status !== 200) {
      return logError(null, ERROR.ONE_DEPLOYMENT_CREATE);
    }
    versionNumber = version.data.versionNumber || 0;
    console.log(LOG.VERSION_CREATED(versionNumber));
  }

  spinner.setSpinnerTitle(LOG.DEPLOYMENT_CREATE);
  let deployments;
  if (!deploymentId) {
    // if no deploymentId, create a new deployment
    deployments = await script.projects.deployments.create({
      scriptId,
      requestBody: {
        versionNumber,
        manifestFileName: PROJECT_MANIFEST_BASENAME,
        description,
      },
    });
  } else {
    // elseif, update deployment
    deployments = await script.projects.deployments.update({
      scriptId,
      deploymentId,
      requestBody: {
        deploymentConfig: {
          versionNumber,
          manifestFileName: PROJECT_MANIFEST_BASENAME,
          description,
        },
      },
    });
  }
  spinner.stop(true);
  if (deployments.status !== 200) {
    logError(null, ERROR.DEPLOYMENT_COUNT);
  } else {
    console.log(`- ${deployments.data.deploymentId} @${versionNumber}.`);
  }
};

/**
 * Removes a deployment from the Apps Script project.
 * @param deploymentId {string} The deployment's ID
 */
export const undeploy = async (deploymentId: string) => {
  await checkIfOnline();
  await loadAPICredentials();
  const { scriptId } = await getProjectSettings();
  if (!scriptId) return;
  if (!deploymentId) {
    const deploymentsList = await script.projects.deployments.list({
      scriptId,
    });
    if (deploymentsList.status !== 200) {
      return logError(deploymentsList.statusText);
    }
    const deployments = deploymentsList.data.deployments || [];
    if (!deployments.length) {
      logError(null, ERROR.SCRIPT_ID_INCORRECT(scriptId));
    }
    if (deployments.length <= 1) {
      // @HEAD (Read-only deployments) may not be deleted.
      logError(null, ERROR.NO_VERSIONED_DEPLOYMENTS);
    }
    deploymentId = deployments[deployments.length - 1].deploymentId || '';
  }
  spinner.setSpinnerTitle(LOG.UNDEPLOYMENT_START(deploymentId)).start();
  const deployment = await script.projects.deployments.delete({
    scriptId,
    deploymentId,
  });
  spinner.stop(true);
  if (deployment.status !== 200) {
    return logError(null, ERROR.READ_ONLY_DELETE);
  } else {
    console.log(LOG.UNDEPLOYMENT_FINISH(deploymentId));
  }
};

/**
 * Lists a user's Apps Script projects using Google Drive.
 */
export const list = async () => {
  await checkIfOnline();
  await loadAPICredentials();
  spinner.setSpinnerTitle(LOG.FINDING_SCRIPTS).start();
  const filesList = await drive.files.list({
    pageSize: 50,
    // fields isn't currently supported
    // https://github.com/googleapis/google-api-nodejs-client/issues/1374
    // fields: 'nextPageToken, files(id, name)',
    q: 'mimeType="application/vnd.google-apps.script"',
  });
  spinner.stop(true);
  if (filesList.status !== 200) {
    return logError(null, ERROR.DRIVE);
  }
  const files = filesList.data.files || [];
  if (!files.length) {
    return console.log(LOG.FINDING_SCRIPTS_DNE);
  }
  const NAME_PAD_SIZE = 20;
  files.map((file: any) => {
    console.log(`${padEnd(ellipsize(file.name, NAME_PAD_SIZE), NAME_PAD_SIZE)} – ${URL.SCRIPT(file.id)}`);
  });
};

/**
 * Lists a script's deployments.
 */
export const deployments = async () => {
  await checkIfOnline();
  await loadAPICredentials();
  const { scriptId } = await getProjectSettings();
  if (!scriptId) return;
  spinner.setSpinnerTitle(LOG.DEPLOYMENT_LIST(scriptId)).start();
  const deployments = await script.projects.deployments.list({
    scriptId,
  });
  spinner.stop(true);
  if (deployments.status !== 200) {
    return logError(deployments.statusText);
  }
  const deploymentsList = deployments.data.deployments || [];
  const numDeployments = deploymentsList.length;
  const deploymentWord = pluralize('Deployment', numDeployments);
  console.log(`${numDeployments} ${deploymentWord}.`);
  deploymentsList.map(({ deploymentId, deploymentConfig }: any) => {
    const versionString = !!deploymentConfig.versionNumber ? `@${deploymentConfig.versionNumber}` : '@HEAD';
    const description = deploymentConfig.description ? '- ' + deploymentConfig.description : '';
    console.log(`- ${deploymentId} ${versionString} ${description}`);
  });
};

/**
 * Lists versions of an Apps Script project.
 */
export const versions = async () => {
  await checkIfOnline();
  await loadAPICredentials();
  spinner.setSpinnerTitle('Grabbing versions...').start();
  const { scriptId } = await getProjectSettings();
  const versions = await script.projects.versions.list({
    scriptId,
    pageSize: 500,
  });
  spinner.stop(true);
  if (versions.status !== 200) {
    return logError(versions.statusText);
  }
  const data = versions.data;
  if (!data || !data.versions || !data.versions.length) {
    return logError(null, LOG.DEPLOYMENT_DNE);
  }
  const numVersions = data.versions.length;
  console.log(LOG.VERSION_NUM(numVersions));
  data.versions.reverse().map((version: any) => {
    console.log(LOG.VERSION_DESCRIPTION(version));
  });
};

/**
 * Creates a new version of an Apps Script project.
 */
export const version = async (description: string) => {
  await checkIfOnline();
  await loadAPICredentials();
  const { scriptId } = await getProjectSettings();
  if (!description) {
    const answers = await prompt([
      {
        type: 'input',
        name: 'description',
        message: LOG.GIVE_DESCRIPTION,
        default: '',
      },
    ]);
    description = answers.description;
  }
  spinner.setSpinnerTitle(LOG.VERSION_CREATE).start();
  const versions = await script.projects.versions.create({
    scriptId,
    requestBody: {
      description,
    },
  });
  spinner.stop(true);
  if (versions.status !== 200) {
    return logError(versions.statusText);
  }
  console.log(LOG.VERSION_CREATED(versions.data.versionNumber || -1));
};

/**
 * Displays the status of which Apps Script files are ignored from .claspignore
 * @param cmd.json {boolean} Displays the status in json format.
 */
export const status = async (cmd: { json: boolean }) => {
  await checkIfOnline();
  await validateManifest();
  const { scriptId, rootDir } = await getProjectSettings();
  if (!scriptId) return;
  getProjectFiles(rootDir, (err, projectFiles) => {
    if (err) return console.log(err);
    if (projectFiles) {
      const [filesToPush, untrackedFiles] = projectFiles;
      if (cmd.json) {
        console.log(JSON.stringify({ filesToPush, untrackedFiles }));
      } else {
        console.log(LOG.STATUS_PUSH);
        filesToPush.forEach(file => console.log(`└─ ${file}`));
        console.log(); // Separate Ignored files list.
        console.log(LOG.STATUS_IGNORE);
        untrackedFiles.forEach(file => console.log(`└─ ${file}`));
      }
    }
  });
};

/**
 * Opens an Apps Script project's script.google.com editor.
 * @param scriptId {string} The Apps Script project to open.
 * @param cmd.open {boolean} If true, the command will open the webapps URL.
 */
export const openCmd = async (scriptId: any, cmd: { webapp: boolean }) => {
  await checkIfOnline();
  if (!scriptId) scriptId = (await getProjectSettings()).scriptId;
  if (scriptId.length < 30) {
    return logError(null, ERROR.SCRIPT_ID_INCORRECT(scriptId));
  }
  // If we're not a web app, open the script URL.
  if (!cmd.webapp) {
    console.log(LOG.OPEN_PROJECT(scriptId));
    return open(URL.SCRIPT(scriptId), { wait: false });
  }
  // Otherwise, open the latest deployment.
  await loadAPICredentials();
  const deploymentsList = await script.projects.deployments.list({
    scriptId,
  });
  if (deploymentsList.status !== 200) {
    return logError(deploymentsList.statusText);
  }
  const deployments = deploymentsList.data.deployments || [];
  if (!deployments.length) {
    logError(null, ERROR.SCRIPT_ID_INCORRECT(scriptId));
  }
  const choices = deployments
    .sort((d1: any, d2: any) => d1.updateTime.localeCompare(d2.updateTime))
    .map((deployment: any) => {
      const DESC_PAD_SIZE = 30;
      const id = deployment.deploymentId;
      const description = deployment.deploymentConfig.description;
      const versionNumber = deployment.deploymentConfig.versionNumber;
      return {
        name:
          padEnd(ellipsize(description || '', DESC_PAD_SIZE), DESC_PAD_SIZE) +
          `@${padEnd(versionNumber || 'HEAD', 4)} - ${id}`,
        value: deployment,
      };
    });
  const answers = await prompt([
    {
      type: 'list',
      name: 'deployment',
      message: 'Open which deployment?',
      choices,
    },
  ]);
  console.log(LOG.OPEN_WEBAPP(answers.deployment.deploymentId));
  open(getWebApplicationURL(answers.deployment), { wait: false });
};

/**
 * Acts as a router to apis subcommands
 * Calls functions for list, enable, or disable
 * Otherwise returns an error of command not supported
 */
export const apis = async () => {
  await loadAPICredentials();
  const subcommand: string = process.argv[3]; // clasp apis list => "list"
  const serviceName = process.argv[4]; // clasp apis enable drive => "drive"

  // The apis subcommands.
  const command: { [key: string]: Function } = {
    enable: async () => {
      enableOrDisableAPI(serviceName, true);
    },
    disable: async () => {
      enableOrDisableAPI(serviceName, false);
    },
    list: async () => {
      await checkIfOnline();
      /**
       * List currently enabled APIs.
       */
      console.log('\n# Currently enabled APIs:');
      const projectId = await getProjectId(); // will prompt user to set up if required
      const MAX_PAGE_SIZE = 200; // This is the max page size according to the docs.
      const list = await serviceUsage.services.list({
        parent: `projects/${projectId}`,
        filter: 'state:ENABLED',
        pageSize: MAX_PAGE_SIZE,
      });
      const serviceList = list.data.services || [];
      if (serviceList.length >= MAX_PAGE_SIZE) {
        console.log('Uh oh. It looks like Grant did not add pagination. Please create a bug.');
      }

      // Filter out the disabled ones. Print the enabled ones.
      const enabledAPIs = serviceList.filter(service => {
        return service.state === 'ENABLED';
      });
      for (const enabledAPI of enabledAPIs) {
        if (enabledAPI.config && enabledAPI.config.documentation) {
          const name = enabledAPI.config.name || 'Unknown name.';
          console.log(`${name.substr(0, name.indexOf('.'))} - ${enabledAPI.config.documentation.summary}`);
        }
      }

      /**
       * List available APIs.
       */
      console.log('\n# List of available APIs:');
      const { data } = await discovery.apis.list({
        preferred: true,
      });
      const services = data.items || [];
      // Only get the public service IDs
      const PUBLIC_ADVANCED_SERVICE_IDS = PUBLIC_ADVANCED_SERVICES.map(
        advancedService => advancedService.serviceId,
      );

      // Merge discovery data with public services data.
      const publicServices = [];
      for (const publicServiceId of PUBLIC_ADVANCED_SERVICE_IDS) {
        const service: any = services.find(s => s.name === publicServiceId);
        // for some reason 'youtubePartner' is not in the api list.
        if (service && service.id && service.description) {
          publicServices.push(service);
        }
      }

      // Sort the services based on id
      publicServices.sort((a: any, b: any) => {
        if (a.id < b.id) return -1;
        if (a.id > b.id) return 1;
        return 0;
      });

      // Format the list
      for (const api of publicServices) {
        console.log(`${padEnd(api.name, 25)} - ${padEnd(api.description, 60)}`);
      }
    },
    undefined: () => {
      command.list();

      console.log(`# Try these commands:
- clasp apis list
- clasp apis enable slides
- clasp apis disable slides`);
    },
  };
  if (command[subcommand]) {
    command[subcommand]();
  } else {
    logError(null, ERROR.COMMAND_DNE('apis ' + subcommand));
  }
};

/**
 * Gets or sets a setting in .clasp.json
 * @param {keyof ProjectSettings} settingKey The key to set
 * @param {string?} settingValue Optional value to set the key to
 */
export const setting = async (settingKey: keyof ProjectSettings, settingValue?: string) => {
  // Make a new spinner piped to stdErr so we don't interfere with output
  if (!settingValue) {
    // Display current values
    const currentSettings = await getProjectSettings();

    if (settingKey in currentSettings) {
      let keyValue = currentSettings[settingKey];
      if (Array.isArray(keyValue)) {
        keyValue = keyValue.toString();
      } else if (typeof keyValue !== 'string') {
        keyValue = '';
      }
      // We don't use console.log as it automatically adds a new line
      // Which interfers with storing the value
      process.stdout.write(keyValue);
    } else {
      logError(null, `Unknown key "${settingKey}"`);
    }
  } else {
    // Set specified key to the specified value
    if (settingKey !== 'scriptId' && settingKey !== 'rootDir') {
      logError(null, `Setting "${settingKey}" is unsupported`);
    }

    try {
      const currentSettings = await getProjectSettings();
      const currentValue = settingKey in currentSettings ? currentSettings[settingKey] : '';
      const scriptId = settingKey === 'scriptId' ? settingValue : currentSettings.scriptId;
      const rootDir = settingKey === 'rootDir' ? settingValue : currentSettings.rootDir;
      await saveProject(scriptId, rootDir);
      console.log(`\nUpdated "${settingKey}": "${currentValue}" -> "${settingValue}"`);
    } catch (e) {
      logError(null, 'Unable to update .clasp.json');
    }
  }
};<|MERGE_RESOLUTION|>--- conflicted
+++ resolved
@@ -1,4 +1,5 @@
 import { readFileSync } from 'fs';
+import * as path from 'path';
 /**
  * Clasp command method bodies.
  */
@@ -8,7 +9,6 @@
 import * as fuzzy from 'fuzzy';
 import { script_v1 } from 'googleapis';
 import * as pluralize from 'pluralize';
-import * as path from 'path';
 import { watchTree } from 'watch';
 import { PUBLIC_ADVANCED_SERVICES, SCRIPT_TYPES } from './apis';
 import {
@@ -26,17 +26,12 @@
   serviceUsage,
 } from './auth';
 import { DOT, DOTFILE, ProjectSettings } from './dotfile';
-<<<<<<< HEAD
 import { fetchProject, getProjectFiles, hasProject, pushFiles, writeProjectFiles } from './files';
 import {
   enableOrDisableAdvanceServiceInManifest,
   manifestExists,
   readManifest,
 } from './manifest';
-=======
-import { fetchProject, getProjectFiles, hasProject, pushFiles } from './files';
-import { manifestExists, readManifest } from './manifest';
->>>>>>> c26985ca
 import {
   ERROR,
   LOG,
@@ -49,10 +44,10 @@
   getProjectSettings,
   getWebApplicationURL,
   hasOauthClientSettings,
+  isValidManifest,
   logError,
   saveProject,
   spinner,
-  validateManifest,
 } from './utils';
 import multimatch = require('multimatch');
 
@@ -88,7 +83,7 @@
 export const push = async (cmd: { watch: boolean, force: boolean }) => {
   await checkIfOnline();
   await loadAPICredentials();
-  await validateManifest();
+  await isValidManifest();
   const { rootDir } = await getProjectSettings();
 
   const manifestHasChanges = async (): Promise<boolean> => {
@@ -569,6 +564,13 @@
   const { scriptId } = await getProjectSettings(true);
   const devMode = !cmd.nondev; // defaults to true
 
+  // Ensures the manifest is correct for running a function.
+  // The manifest must include:
+  // "executionApi": {
+  //   "access": "MYSELF"
+  // }
+  await isValidManifest(true);
+
   // Get the list of functions.
   if (!functionName) functionName = await getFunctionNames(script, scriptId);
 
@@ -577,118 +579,60 @@
    * @see https://developers.google.com/apps-script/api/reference/rest/v1/scripts/run#response-body
    */
   async function runFunction(functionName: string) {
-    // Load local credentials.
-    await loadAPICredentials(true);
-    const localScript = await getLocalScript();
-    spinner.setSpinnerTitle(`Running function: ${functionName}`).start();
-    const res = await localScript.scripts.run({
-      scriptId,
-      requestBody: {
-        function: functionName,
-        devMode,
-      },
-    });
-    spinner.stop(true);
-    if (!res || !res.data.done) {
-      logError(null, ERROR.RUN_NODATA);
-      process.exit(0); // exit gracefully in case localhost server spun up for authorize
-    }
-<<<<<<< HEAD
-    const data = res.data;
-    // @see https://developers.google.com/apps-script/api/reference/rest/v1/scripts/run#response-body
-    if (data.response) {
-      if (data.response.result) {
-        console.log(data.response.result);
-      } else {
-        console.log(chalk.red('No response.'));
-      }
-    } else if (data.error && data.error.details) {
-      // @see https://developers.google.com/apps-script/api/reference/rest/v1/scripts/run#Status
-      console.error(
-        `${chalk.red('Exception:')}`,
-        data.error.details[0].errorType,
-        data.error.details[0].errorMessage,
-        data.error.details[0].scriptStackTraceElements || [],
-      );
-    }
-  } catch (err) {
-    spinner.stop(true);
-    if (err) {
-      // TODO move these to logError when stable?
-      switch (err.code) {
-        case 401:
-          logError(null, ERROR.UNAUTHENTICATED_LOCAL);
-        case 403:
-          logError(null, ERROR.PERMISSION_DENIED_LOCAL);
-        case 404:
-          logError(null, ERROR.EXECUTE_ENTITY_NOT_FOUND);
-        default:
-          logError(null, `(${err.code}) Error: ${err.message}`);
-      }
-=======
-    return res.data;
-  }
-
-  console.log('good');
+    try {
+      // Load local credentials.
+      await loadAPICredentials(true);
+      const localScript = await getLocalScript();
+      spinner.setSpinnerTitle(`Running function: ${functionName}`).start();
+      const res = await localScript.scripts.run({
+        scriptId,
+        requestBody: {
+          function: functionName,
+          devMode,
+        },
+      });
+      spinner.stop(true);
+      if (!res || !res.data.done) {
+        logError(null, ERROR.RUN_NODATA);
+        process.exit(0); // exit gracefully in case localhost server spun up for authorize
+      }
+      const data = res.data;
+      // @see https://developers.google.com/apps-script/api/reference/rest/v1/scripts/run#response-body
+      if (data.response) {
+        if (data.response.result) {
+          console.log(data.response.result);
+        } else {
+          console.log(chalk.red('No response.'));
+        }
+      } else if (data.error && data.error.details) {
+        // @see https://developers.google.com/apps-script/api/reference/rest/v1/scripts/run#Status
+        console.error(
+          `${chalk.red('Exception:')}`,
+          data.error.details[0].errorType,
+          data.error.details[0].errorMessage,
+          data.error.details[0].scriptStackTraceElements || [],
+        );
+      }
+    } catch (err) {
+      spinner.stop(true);
+      console.log(err);
+      if (err) {
+        // TODO move these to logError when stable?
+        switch (err.code) {
+          case 401:
+            logError(null, ERROR.UNAUTHENTICATED_LOCAL);
+          case 403:
+            logError(null, ERROR.PERMISSION_DENIED_LOCAL);
+          case 404:
+            logError(null, ERROR.EXECUTE_ENTITY_NOT_FOUND);
+          default:
+            logError(null, `(${err.code}) Error: ${err.message}`);
+        }
+      }
+    }
+  }
   const data = await runFunction(functionName);
-  console.log('ran');
-  if (data.response) {
-    if (data.response.result) {
-      console.log(data.response.result);
-    } else {
-      console.log(chalk.red('No response.'));
->>>>>>> c26985ca
-    }
-  }
-
-  // try {
-  //   let resultHasScopeError = true;
-  //   while (resultHasScopeError) {
-  //     const data = await runFunction(functionName);
-  //     if (data.response) {
-  //       resultHasScopeError = false;
-  //       if (data.response.result) {
-  //         console.log(data.response.result);
-  //       } else {
-  //         console.log(chalk.red('No response.'));
-  //       }
-  //     } else if (data.error && data.error.details) {
-  //       resultHasScopeError = false; // todo
-  //       // @see https://developers.google.com/apps-script/api/reference/rest/v1/scripts/run#Status
-  //       // console.error(
-  //       //   `${chalk.red('Exception:')}`,
-  //       //   data.error.details[0].errorType,
-  //       //   data.error.details[0].errorMessage,
-  //       //   data.error.details[0].scriptStackTraceElements || [],
-  //       // );
-  //       const appsScriptErrorPrefix = 'Required permissions: ';
-  //       const errorMessageWithScope = data.error.details[0].errorMessage + '';
-  //       const index = errorMessageWithScope.indexOf(appsScriptErrorPrefix) +
-  //         appsScriptErrorPrefix.length;
-  //       const scope = errorMessageWithScope.substr(index);
-  //     }
-  //   }
-  // } catch (err) {
-  //   spinner.stop(true);
-  //   console.log(err);
-  //   if (err) {
-  //     // TODO move these to logError when stable?
-  //     switch (err.code) {
-  //       case 401:
-  //         logError(null, ERROR.UNAUTHENTICATED_LOCAL);
-  //         break;
-  //       case 403:
-  //         logError(null, ERROR.PERMISSION_DENIED_LOCAL);
-  //         break;
-  //       case 404:
-  //         logError(null, ERROR.EXECUTE_ENTITY_NOT_FOUND);
-  //         break;
-  //       default:
-  //         logError(null, `(${err.code}) Error: ${err.message}`);
-  //         break;
-  //     }
-  //   }
-  // }
+  console.log(data);
 };
 
 /**
@@ -915,7 +859,7 @@
  */
 export const status = async (cmd: { json: boolean }) => {
   await checkIfOnline();
-  await validateManifest();
+  await isValidManifest();
   const { scriptId, rootDir } = await getProjectSettings();
   if (!scriptId) return;
   getProjectFiles(rootDir, (err, projectFiles) => {
